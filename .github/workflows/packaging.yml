on:
  push:
    branches:
      - main

name: Packaging

env:
  CARGO_TERM_COLOR: always

jobs:
  release:
    name: Packaging
    env:
      PROJECT_NAME_UNDERSCORE: rusty_ray_tracer
<<<<<<< HEAD
=======
      CARGO_INCREMENTAL: 0
>>>>>>> f8bb10bb
    runs-on: ${{ matrix.os }}-latest
    strategy:
      matrix:
        os: [ubuntu, windows]
        profile: [release, dev]
    steps:
      - uses: actions/checkout@master
      - uses: actions-rs/toolchain@master
        with:
          profile: minimal
          toolchain: nightly
          override: true
      - name: Build
        run: cargo build --profile ${{ matrix.profile }}
      - name: Archive Executable
        uses: actions/upload-artifact@master
        with:
          name: ${{ env.PROJECT_NAME_UNDERSCORE }}-${{ matrix.profile }}-${{ runner.os }}-${{ runner.arch }}-x86_64
          path: |
            target/*/lib${{ env.PROJECT_NAME_UNDERSCORE }}.rlib
      - name: Archive Build
        uses: actions/upload-artifact@master
        with:
          name: build-${{ env.PROJECT_NAME_UNDERSCORE }}-${{ matrix.profile }}-${{ runner.os }}-${{ runner.arch }}-x86_64
          path: target/<|MERGE_RESOLUTION|>--- conflicted
+++ resolved
@@ -13,10 +13,7 @@
     name: Packaging
     env:
       PROJECT_NAME_UNDERSCORE: rusty_ray_tracer
-<<<<<<< HEAD
-=======
       CARGO_INCREMENTAL: 0
->>>>>>> f8bb10bb
     runs-on: ${{ matrix.os }}-latest
     strategy:
       matrix:
