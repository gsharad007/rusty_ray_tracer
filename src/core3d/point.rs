#[cfg(test)]
extern crate test;
#[cfg(test)]
use test::Bencher;
#[cfg(test)]
const N: i32 = 1000;

use std::{
    fmt::Display,
    ops::{Add, Sub},
};

use super::{array_base::ArrayBase, coordinates4::Coordinates4, tuple::Tuple, vector::Vector};
use float_cmp::{approx_eq, ApproxEq};

/// A Point in 3D (x,y,z) space is a 4 unit (x,y,z,w) set with the `w` value being 1.0 to allow translations from matrices

#[derive(Copy, Clone, Debug)]
pub struct Point {
    pub tuple: [f32; 4],
}
impl Point {
    /// Creates a new Point
    ///
    /// # Examples
    ///
    /// ```
    /// # use crate::rusty_ray_tracer::core3d::point::Point;
    /// # use crate::rusty_ray_tracer::core3d::coordinates4::Coordinates4;
    ///
    /// let a = Point::new(1.0, 2.0, 3.0);
    /// assert_eq!(1.0, a.tuple[0]);
    /// assert_eq!(2.0, a.tuple[1]);
    /// assert_eq!(3.0, a.tuple[2]);
    /// assert_eq!(1.0, a.tuple[3]);
    /// assert!(a.is_point() == true);
    /// assert!(a.is_vector() == false);
    /// assert!(a.is_valid());
    /// ```
    #[must_use]
    pub const fn new(x: f32, y: f32, z: f32) -> Self {
        Self {
            tuple: [x, y, z, 1.0],
        }
    }
}

#[cfg(test)]
mod tests_point {
    use super::*;

    #[test]
    fn new() {
        let a = Point::new(1.0, 2.0, 3.0);
        assert_eq!([1.0, 2.0, 3.0, 1.0], a.tuple);
    }

    #[test]
    #[allow(clippy::clone_on_copy)]
    fn clone() {
        let a = Point::new(1.0, 2.0, 3.0);
        let a_copy = a;
        let a_clone = a_copy.clone();
        assert_eq!([1.0, 2.0, 3.0, 1.0], a_copy.tuple);
        assert_eq!([1.0, 2.0, 3.0, 1.0], a_clone.tuple);
    }

    #[test]
    fn debug_fmt() {
        let a = Point::new(1.0, 2.0, 3.0);
        assert_eq!("Point { tuple: [1.0, 2.0, 3.0, 1.0] }", format!("{a:?}"));
    }
}

#[cfg(test)]
mod benchs_point {
    use super::*;

    #[bench]
    fn new(bench: &mut Bencher) {
        let a = Point::new(1.0, 2.0, 3.0);
        bench.iter(|| {
            (0..N).fold(a, |a, b| {
                Point::new(a.x() + b as f32, a.y() + b as f32, a.z() + b as f32)
            })
        });
    }

    #[bench]
    fn copy(bench: &mut Bencher) {
        let a = Point::new(1.0, 2.0, 3.0);
        let b = Point::new(4.0, 5.0, 6.0);
        bench.iter(|| (0..N).fold(a, |a, i| if i == 0 { a } else { b }));
    }

    #[bench]
    #[allow(clippy::clone_on_copy)]
    fn clone(bench: &mut Bencher) {
        let a = Point::new(1.0, 2.0, 3.0);
        let b = Point::new(4.0, 5.0, 6.0);
        bench.iter(|| (0..N).fold(a, |a, i| if i == 0 { a.clone() } else { b.clone() }));
    }

    #[bench]
    fn debug_fmt(bench: &mut Bencher) {
        let a = Point::new(1.0, 2.0, 3.0);
        bench.iter(|| (0..N).fold(String::default(), |_, _| format!("{a:?}")));
    }
}

impl Default for Point {
    /// Creates a new Point with default values.
    ///
    /// # Examples
    ///
    /// ```
    /// # use crate::rusty_ray_tracer::core3d::point::Point;
    /// # use crate::rusty_ray_tracer::core3d::coordinates4::Coordinates4;
    ///
    /// let a = Point::default();
    /// assert_eq!(0.0, a.tuple[0]);
    /// assert_eq!(0.0, a.tuple[1]);
    /// assert_eq!(0.0, a.tuple[2]);
    /// assert_eq!(1.0, a.tuple[3]);
    /// assert!(a.is_point() == true);
    /// assert!(a.is_vector() == false);
    /// assert!(a.is_valid());
    /// ```
    fn default() -> Self {
        Self::new(Default::default(), Default::default(), Default::default())
    }
}

impl From<[f32; 3]> for Point {
    /// Creates a new Point from an array of scaler values
    ///
    /// # Examples
    ///
    /// ```
    /// # use crate::rusty_ray_tracer::core3d::tuple::Tuple;
    /// # use crate::rusty_ray_tracer::core3d::point::Point;
    /// let a = Point::from([1.0, 2.0, 3.0]);
    /// assert_eq!([1.0, 2.0, 3.0, 1.0], a.tuple);
    /// ```
    fn from(arr: [f32; 3]) -> Self {
        Self::new(arr[0], arr[1], arr[2])
    }
}

impl From<Tuple> for Point {
    /// Creates a new Point from a Tuple
    ///
    /// # Examples
    ///
    /// ```
    /// # use crate::rusty_ray_tracer::core3d::tuple::Tuple;
    /// # use crate::rusty_ray_tracer::core3d::point::Point;
    /// let a = Point::from(Tuple::from([1.0, 2.0, 3.0, 1.0]));
    /// assert_eq!([1.0, 2.0, 3.0, 1.0], a.tuple);
    /// ```
    ///
    /// ```
    /// # use std::panic;
    /// # use crate::rusty_ray_tracer::core3d::tuple::Tuple;
    /// # use crate::rusty_ray_tracer::core3d::point::Point;
    /// let a = Tuple::from([1.0, 2.0, 3.0, 4.0]);
    /// assert!(panic::catch_unwind(|| Point::from(a)).is_err());
    /// ```
    fn from(tuple: Tuple) -> Self {
        debug_assert!(tuple.is_point());
        Self::new(tuple.x(), tuple.y(), tuple.z())
    }
}

impl From<Point> for Tuple {
    /// Creates a new Tuple from a Point
    ///
    /// # Examples
    ///
    /// ```
    /// # use crate::rusty_ray_tracer::core3d::tuple::Tuple;
    /// # use crate::rusty_ray_tracer::core3d::point::Point;
    /// let a = Tuple::from(Point::from([1.0, 2.0, 3.0]));
    /// assert_eq!([1.0, 2.0, 3.0, 1.0], a.tuple);
    /// ```
    fn from(point: Point) -> Self {
        debug_assert!(point.is_point());
        Self::from(point.tuple)
    }
}

#[cfg(test)]
mod tests_from {
    use super::*;
    use std::panic;

    #[test]
    fn from_array() {
        let a = Point::from([1.0, 2.0, 3.0]);
        assert_eq!([1.0, 2.0, 3.0, 1.0], a.tuple);
    }

    #[test]
    fn from_tuple() {
        let a = Point::from(Tuple::new(1.0, 2.0, 3.0, 1.0));
        assert_eq!([1.0, 2.0, 3.0, 1.0], a.tuple);

<<<<<<< HEAD
        let tuple = Tuple::from([1.0, 2.0, 3.0, 4.0]);
        panic::catch_unwind(|| Point::from(tuple)).unwrap_err();
=======
        let a = Tuple::from([1.0, 2.0, 3.0, 4.0]);
        assert!(panic::catch_unwind(|| Point::from(a)).is_err());
>>>>>>> dff3befa
    }

    #[test]
    fn into_tuple() {
        let a = Tuple::from(Point::new(1.0, 2.0, 3.0));
        assert_eq!([1.0, 2.0, 3.0, 1.0], a.tuple);

        let a: Tuple = Point::new(1.0, 2.0, 3.0).into();
        assert_eq!([1.0, 2.0, 3.0, 1.0], a.tuple);
    }
}

impl ArrayBase for Point {
    type Item = f32;
    // type SizedArray = [f32; 4];

    /// Returns base array consuming
    ///
    /// # Examples
    /// ```
    /// # use crate::rusty_ray_tracer::core3d::array_base::ArrayBase;
    /// # use crate::rusty_ray_tracer::core3d::point::Point;
    /// let a = Point::new(1.0, 2.0, 3.0);
    /// assert_eq!([1.0, 2.0, 3.0, 1.0], a.get_array());
    /// ```
    fn get_array(self) -> [f32; 4] {
        self.tuple
    }

    /// Returns base array reference
    ///
    /// # Examples
    /// ```
    /// # use crate::rusty_ray_tracer::core3d::array_base::ArrayBase;
    /// # use crate::rusty_ray_tracer::core3d::point::Point;
    /// let a = Point::new(1.0, 2.0, 3.0);
    /// assert_eq!([1.0, 2.0, 3.0, 1.0], *a.get_array_ref());
    /// ```
    fn get_array_ref(&self) -> &[f32; 4] {
        &self.tuple
    }

    /// Returns a mutable base array reference
    ///
    /// # Examples
    /// ```
    /// # use crate::rusty_ray_tracer::core3d::array_base::ArrayBase;
    /// # use crate::rusty_ray_tracer::core3d::point::Point;
    /// let mut a = Point::new(1.0, 2.0, 3.0);
    /// assert_eq!([1.0, 2.0, 3.0, 1.0], *a.get_array_mut());
    /// a.get_array_mut()[0] += 10.0;
    /// a.get_array_mut()[1] += 10.0;
    /// a.get_array_mut()[2] += 10.0;
    /// a.get_array_mut()[3] += 10.0;
    /// assert_eq!([11.0, 12.0, 13.0, 11.0], *a.get_array_mut());
    /// ```
    fn get_array_mut(&mut self) -> &mut [f32; 4] {
        &mut self.tuple
    }
}

#[cfg(test)]
mod tests_array_base {
    use super::*;

    #[test]
    fn get_array() {
        let a = Point::new(1.0, 2.0, 3.0);
        assert_eq!([1.0, 2.0, 3.0, 1.0], a.get_array());
        assert_eq!([1.0, 2.0, 3.0, 1.0], *a.get_array_ref());
    }

    #[test]
    fn get_array_mut() {
        let mut a = Point::new(1.0, 2.0, 3.0);
        assert_eq!([1.0, 2.0, 3.0, 1.0], *a.get_array_mut());
        a.get_array_mut()[0] += 10.0;
        a.get_array_mut()[1] += 10.0;
        a.get_array_mut()[2] += 10.0;
        a.get_array_mut()[3] += 10.0;
        assert_eq!([11.0, 12.0, 13.0, 11.0], *a.get_array_mut());
        assert_eq!([11.0, 12.0, 13.0, 11.0], a.get_array());
        assert_eq!([11.0, 12.0, 13.0, 11.0], *a.get_array_ref());
    }
}

impl Coordinates4 for Point {}

#[cfg(test)]
mod tests_coordinates4 {
    use super::*;
    use crate::core3d::coordinates4::Coordinates4;

    #[test]
    fn assign_array() {
        let a: Point = Point::from([3.0, 2.0, 1.0]);
        assert_eq!(3.0, a.x());
        assert_eq!(2.0, a.y());
        assert_eq!(1.0, a.z());
        assert_eq!(1.0, a.w());
        assert!(a.is_point());
        assert!(!a.is_vector());
        assert!(a.is_valid());
    }

    #[test]
    fn create_new() {
        let a = Point::new(1.0, 2.0, 3.0);
        assert_eq!(1.0, a.x());
        assert_eq!(2.0, a.y());
        assert_eq!(3.0, a.z());
        assert_eq!(1.0, a.w());
        assert!(a.is_point());
        assert!(!a.is_vector());
        assert!(a.is_valid());
    }
}

impl Display for Point {
    /// Returns a string representation of the Point object as [{x}, {y}, {z}, {w}]
    ///
    /// ```
    /// use rusty_ray_tracer::core3d::point::Point;
    ///
    /// let a = Point::new(1.0, 2.0, 3.0);
    /// assert_eq!("[1, 2, 3, 1]", format!("{}", a));
    /// ```
    fn fmt(&self, f: &mut std::fmt::Formatter<'_>) -> std::fmt::Result {
        write!(
            f,
            "[{}, {}, {}, {}]",
            self.get_at(0),
            self.get_at(1),
            self.get_at(2),
            self.get_at(3),
        )
    }
}

#[cfg(test)]
mod tests_display {
    use super::*;

    #[test]
    fn display() {
        let a = Point::new(1.0, 2.0, 3.0);
        assert_eq!("[1, 2, 3, 1]", format!("{a}"));
    }
}

#[cfg(test)]
mod benchs_display {
    use super::*;

    #[bench]
    fn display(bench: &mut Bencher) {
        let a = Point::new(1.0, 2.0, 3.0);
        bench.iter(|| (0..N).fold(String::default(), |_, _| format!("{a}")));
    }
}

impl PartialEq for Point {
    /// Performs the `=` operation.
    ///
    /// # Example
    ///
    /// ```
    /// # use crate::rusty_ray_tracer::core3d::coordinates4::Coordinates4;
    /// # use crate::rusty_ray_tracer::core3d::point::Point;
    /// let a = Point::new(1.23, 4.56, 0.0);
    /// let b = Point::new(1.23, 4.56, 0.0);
    /// assert_eq!(a, b);
    /// ```
    ///
    /// ```
    /// # use crate::rusty_ray_tracer::core3d::coordinates4::Coordinates4;
    /// # use crate::rusty_ray_tracer::core3d::point::Point;
    /// let a = Point::new(1.23, 4.56, 1.000000);
    /// let b = Point::new(1.23, 4.56, 1.000001);
    /// assert_ne!(a, b);
    /// ```
    fn eq(&self, other: &Self) -> bool {
        Self::zip(self, other).all(|(a, b)| approx_eq!(f32, *a, *b))
    }
}

#[cfg(test)]
mod tests_eq {
    use super::*;

    #[test]
    fn eq() {
        assert_eq!(
            Point::new(1.23, 4.56, 0.000_000_000_000_00),
            Point::new(1.23, 4.56, 0.000_000_000_000_01)
        );
        assert_eq!(
            Point::new(1.23, 4.56, 0.000_000_0),
            Point::new(1.23, 4.56, 0.000_000_1)
        );
        assert_eq!(
            Point::new(1.23, 4.56, 1.000_000_0),
            Point::new(1.23, 4.56, 1.000_000_1)
        );
        assert_eq!(
            Point::new(1.23, 4.56, 1_000_000.0),
            Point::new(1.23, 4.56, 1_000_000.1)
        );
    }

    #[test]
    fn ne() {
        assert_ne!(
            Point::new(1.23, 4.56, 0.000_010),
            Point::new(1.23, 4.56, 0.000_011)
        );
        assert_ne!(
            Point::new(1.23, 4.56, 1.000_000),
            Point::new(1.23, 4.56, 1.000_001)
        );
        assert_ne!(
            Point::new(1.23, 4.56, 100_000.0),
            Point::new(1.23, 4.56, 100_000.1)
        );
    }
}

impl ApproxEq for Point {
    type Margin = <f32 as ApproxEq>::Margin;

    /// Performs the `~=` operation.
    ///
    /// # Example
    ///
    /// ```
    /// # use crate::rusty_ray_tracer::core3d::point::Point;
    /// # use float_cmp::ApproxEq;
    /// let a = Point::new(1.23, 4.56, 0.000000000000);
    /// let b = Point::new(1.23, 4.56, 0.000000000001);
    /// assert!(a.approx_eq(b, <Point as ApproxEq>::Margin::default()));
    /// ```
    ///
    /// ```
    /// # use crate::rusty_ray_tracer::core3d::point::Point;
    /// # use float_cmp::ApproxEq;
    /// let a = Point::new(1.23, 4.56, 1.0000000);
    /// let b = Point::new(1.23, 4.56, 1.0000001);
    /// assert!(a.approx_eq(b, <Point as ApproxEq>::Margin::default().ulps(2)));
    /// ```
    ///
    /// ```
    /// # use crate::rusty_ray_tracer::core3d::point::Point;
    /// # use float_cmp::ApproxEq;
    /// let a = Point::new(1.23, 4.56, 0.0);
    /// let b = Point::new(1.23, 4.56, 1.0);
    /// assert!(a.approx_eq(b, <Point as ApproxEq>::Margin::default().epsilon(1.0)));
    /// ```
    fn approx_eq<M: Into<Self::Margin>>(self, other: Self, margin: M) -> bool {
        let margin = margin.into();

        Self::into_zip(self, other).all(|(a, b)| a.approx_eq(b, margin))
    }
}

#[cfg(test)]
mod tests_approx_eq {
    use super::*;
    use float_cmp::assert_approx_eq;
    use std::panic;

    #[test]
    fn eq() {
        assert_approx_eq!(
            Point,
            Point::new(1.23, 4.56, 0.000_000_000_000),
            Point::new(1.23, 4.56, 0.000_000_000_001)
        );
        assert_approx_eq!(
            Point,
            Point::new(1.23, 4.56, 1.000_000_0),
            Point::new(1.23, 4.56, 1.000_000_1),
            ulps = 2
        );
        assert_approx_eq!(
            Point,
            Point::new(1.23, 4.56, 0.0),
            Point::new(1.23, 4.56, 1.0),
            epsilon = 1.0
        );
    }

    #[test]
    fn ne() {
        {
            let a = Point::new(1.23, 4.56, 1.000_000);
            let b = Point::new(1.23, 4.56, 1.000_001);
            assert!(a.approx_ne(b, <Point as ApproxEq>::Margin::default()));
        }
        {
            let a = Point::new(1.23, 4.56, 1.000_000);
            let b = Point::new(1.23, 4.56, 1.000_001);
            assert!(a.approx_ne(b, <Point as ApproxEq>::Margin::default().ulps(2)));
        }
        {
            let a = Point::new(1.23, 4.56, 0.000_000_0);
            let b = Point::new(1.23, 4.56, 1.000_000_1);
            assert!(a.approx_ne(b, <Point as ApproxEq>::Margin::default().epsilon(1.0)));
        }
    }
}

impl Sub for Point {
    /// The resulting type after applying the `+` operator.
    type Output = Vector;

    /// Performs the `+` operation.
    ///
    /// # Example
    ///
    /// ```
    /// # use crate::rusty_ray_tracer::core3d::coordinates4::Coordinates4;
    /// # use crate::rusty_ray_tracer::core3d::point::Point;
    /// # use crate::rusty_ray_tracer::core3d::vector::Vector;
    /// let a = Point::new(1.23, 4.56, 7.89);
    /// let b = Point::new(1.11, 2.22, 3.33);
    /// let expected = Vector::new(0.12, 2.34, 4.56);
    /// assert_eq!(expected, a - b);
    /// ```
    #[must_use]
    fn sub(self, rhs: Self) -> Self::Output {
        Vector::from(Tuple::zip_for_each_collect(
            Tuple::from(self),
            rhs,
            |a, b| a - b,
        ))
    }
}

#[cfg(test)]
mod tests_sub {
    use super::*;

    #[test]
    fn not_closure() {
        let a = Point::new(1.23, 4.56, 7.89);
        let b = Point::new(1.11, 2.22, 3.33);
        let expected = Vector::new(0.12, 2.34, 4.56);
        assert_eq!(expected, a - b);
    }

    #[test]
    fn not_identity() {
        let a = Point::new(1.23, 4.56, 7.89);
        let b = Point::default();
        let ab = Vector::new(1.23, 4.56, 7.89);
        assert_eq!(ab, a - b);
        assert_ne!(ab, b - a);
        let ba = Vector::new(-1.23, -4.56, -7.89);
        assert_eq!(ba, b - a);
    }

    #[test]
    fn not_commutative() {
        let a = Point::new(1.23, 4.56, 7.89);
        let b = Point::new(1.11, 2.22, 3.33);
        assert_ne!(a - b, b - a);

        let ab = Vector::new(0.12, 2.34, 4.56);
        let ba = Vector::new(-0.12, -2.34, -4.56);
        assert_eq!(ab, a - b);
        assert_eq!(ba, b - a);
    }
}

#[cfg(test)]
mod benchs_sub {
    use super::*;

    #[bench]
    fn not_closure(bench: &mut Bencher) {
        let a = Point::new(1.23, 4.56, 7.89);
        let b = Point::new(1.11, 2.22, 3.33);
        bench.iter(|| (0..N).fold(Vector::default(), |_, _| test::black_box(a - b)));
    }

    #[bench]
    fn not_identity(bench: &mut Bencher) {
        let a = Point::new(1.23, 4.56, 7.89);
        let b = Point::default();
        bench.iter(|| (0..N).fold(Vector::default(), |_, _| test::black_box(a - b)));
    }
}

impl Add<Vector> for Point {
    /// The resulting type after applying the `+` operator.
    type Output = Self;

    /// Performs the `+` operation.
    ///
    /// # Example
    ///
    /// ```
    /// # use crate::rusty_ray_tracer::core3d::coordinates4::Coordinates4;
    /// # use crate::rusty_ray_tracer::core3d::point::Point;
    /// # use crate::rusty_ray_tracer::core3d::vector::Vector;
    /// let a = Point::new(1.23, 4.56, 7.89);
    /// let b = Vector::new(1.11, 2.22, 3.33);
    /// let expected = Point::new(2.34, 6.78, 11.22);
    /// assert_eq!(expected, a + b);
    /// ```
    #[must_use]
    fn add(self, rhs: Vector) -> Self::Output {
        Self::zip_for_each_collect(self, rhs, |a, b| a + b)
    }
}

#[cfg(test)]
mod tests_add_vector {
    use super::*;
    use float_cmp::assert_approx_eq;

    #[test]
    fn not_closure() {
        let a = Point::new(1.23, 4.56, 7.89);
        let b = Vector::new(1.11, 2.22, 3.33);
        let expected = Point::new(2.34, 6.78, 11.22);
        assert_eq!(expected, a + b);
    }

    #[test]
    fn not_identity() {
        let a = Point::new(1.23, 4.56, 7.89);
        let b = Vector::default();
        assert_eq!(a + b, a);
    }

    #[test]
    fn not_associative() {
        let a = Point::new(1.23, 4.56, 7.89);
        let b = Point::new(1.11, 2.22, 3.33);
        let c = Point::new(5.55, 6.66, 7.77);
        assert_ne!(a + (b - c), c + (a - b));
        assert_ne!(b + (c - a), a + (b - c));

        let a_bc = Point::new(-3.21, 0.12, 3.45);
        let c_ab = Point::new(5.67, 9.00, 12.33);
        let b_ca = Point::new(5.43, 4.32, 3.21);
        assert_approx_eq!(Point, a_bc, a + (b - c), ulps = 49);
        assert_approx_eq!(Point, c_ab, c + (a - b));
        assert_approx_eq!(Point, b_ca, b + (c - a));

        // let a_bc = Point::new(-3.21, 0.12000036, 3.4499998);
        // let c_ab = Point::new( 5.67, 9.00, 12.33);
        // let b_ca = Point::new(5.4300003, 4.3199997, 3.21);
        // assert_approx_eq!(Point, a_bc, a + (b - c), ulps = 2);
        // assert_approx_eq!(Point, c_ab, c + (a - b), ulps = 2);
        // assert_approx_eq!(Point, b_ca, b + (c - a), ulps = 2);
    }
}

#[cfg(test)]
mod benchs_add_vector {
    use super::*;

    #[bench]
    fn not_closure(bench: &mut Bencher) {
        let a = Point::new(1.23, 4.56, 7.89);
        let b = Vector::new(1.11, 2.22, 3.33);
        bench.iter(|| (0..N).fold(a, |a, _| a + b));
    }

    #[bench]
    fn not_identity(bench: &mut Bencher) {
        let a = Point::new(1.23, 4.56, 7.89);
        let b = Vector::default();
        bench.iter(|| (0..N).fold(a, |a, _| a + b));
    }

    #[bench]
    fn not_associative(bench: &mut Bencher) {
        let a = Point::new(1.23, 4.56, 7.89);
        let b = Point::new(1.11, 2.22, 3.33);
        let c = Point::new(5.55, 6.66, 7.77);
        bench.iter(|| (0..N).fold(a, |a, _| a + (b - c)));
    }
}

impl Sub<Vector> for Point {
    /// The resulting type after applying the `+` operator.
    type Output = Self;

    /// Performs the `-` operation.
    ///
    /// # Example
    ///
    /// ```
    /// # use crate::rusty_ray_tracer::core3d::coordinates4::Coordinates4;
    /// # use crate::rusty_ray_tracer::core3d::point::Point;
    /// # use crate::rusty_ray_tracer::core3d::vector::Vector;
    /// let a = Point::new(1.23, 4.56, 7.89);
    /// let b = Vector::new(1.11, 2.22, 3.33);
    /// let expected = Point::new(0.12, 2.34, 4.56);
    /// assert_eq!(expected, a - b);
    /// ```
    #[must_use]
    fn sub(self, rhs: Vector) -> Self::Output {
        Self::zip_for_each_collect(self, rhs, |a, b| a - b)
    }
}

#[cfg(test)]
mod tests_sub_vector {
    use super::*;

    #[test]
    fn not_closure() {
        let a = Point::new(1.23, 4.56, 7.89);
        let b = Vector::new(1.11, 2.22, 3.33);
        let expected = Point::new(0.12, 2.34, 4.56);
        assert_eq!(expected, a - b);
    }

    #[test]
    fn not_identity() {
        let a = Point::new(1.23, 4.56, 7.89);
        let b = Vector::default();
        assert_eq!(a - b, a);
    }

    #[test]
    fn not_associative() {
        let a = Point::new(1.23, 4.56, 7.89);
        let b = Point::new(1.11, 2.22, 3.33);
        let c = Point::new(5.55, 6.66, 7.77);
        assert_ne!(a - (b - c), c - (a - b));
        assert_ne!(b - (c - a), a - (b - c));

        let a_bc = Point::new(5.67, 9.0, 12.33);
        let c_ab = Point::new(5.43, 4.32, 3.21);
        let b_ca = Point::new(-3.21, 0.120_000_124, 3.45);
        assert_eq!(a_bc, a - (b - c));
        assert_eq!(c_ab, c - (a - b));
        assert_eq!(b_ca, b - (c - a));
    }
}

#[cfg(test)]
mod benchs_sub_vector {
    use super::*;

    #[bench]
    fn not_closure(bench: &mut Bencher) {
        let a = Point::new(1.23, 4.56, 7.89);
        let b = Vector::new(1.11, 2.22, 3.33);
        bench.iter(|| (0..N).fold(a, |a, _| a - b));
    }

    #[bench]
    fn not_identity(bench: &mut Bencher) {
        let a = Point::new(1.23, 4.56, 7.89);
        let b = Vector::default();
        bench.iter(|| (0..N).fold(a, |a, _| a + b));
    }

    #[bench]
    fn not_associative(bench: &mut Bencher) {
        let a = Point::new(1.23, 4.56, 7.89);
        let b = Point::new(1.11, 2.22, 3.33);
        let c = Point::new(5.55, 6.66, 7.77);
        bench.iter(|| (0..N).fold(a, |a, _| a - (b - c)));
    }
}<|MERGE_RESOLUTION|>--- conflicted
+++ resolved
@@ -205,13 +205,8 @@
         let a = Point::from(Tuple::new(1.0, 2.0, 3.0, 1.0));
         assert_eq!([1.0, 2.0, 3.0, 1.0], a.tuple);
 
-<<<<<<< HEAD
         let tuple = Tuple::from([1.0, 2.0, 3.0, 4.0]);
         panic::catch_unwind(|| Point::from(tuple)).unwrap_err();
-=======
-        let a = Tuple::from([1.0, 2.0, 3.0, 4.0]);
-        assert!(panic::catch_unwind(|| Point::from(a)).is_err());
->>>>>>> dff3befa
     }
 
     #[test]
